--- conflicted
+++ resolved
@@ -1,10 +1,6 @@
 // Strapi configuration and URL utilities
 // Prefer env vars; fallback to sensible defaults
-<<<<<<< HEAD
-const FALLBACK_BASE = process.env.NODE_ENV === 'production' ? " http://localhost:1337" : " http://localhost:1337"
-=======
 const FALLBACK_BASE = process.env.NODE_ENV === 'production' ? "https://api.pattaya1.com" : "http://localhost:1337"
->>>>>>> 0f0a78ea
 const FALLBACK_API = `${FALLBACK_BASE}/api`
 
 export const STRAPI_CONFIG = {
