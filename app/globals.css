@tailwind base;
@tailwind components;
@tailwind utilities;

<<<<<<< HEAD
/* Breaking News Image Styles */
@layer components {
  .news-image-container {
    @apply mb-3;
  }

  .news-image {
    @apply w-full max-w-xs h-auto rounded-lg object-cover transition-opacity duration-300;
  }

  .news-image.loading {
    @apply opacity-50;
  }

  .news-image.loaded {
    @apply opacity-100;
  }

  .image-caption {
    @apply text-xs text-gray-600 italic mt-1 text-center;
  }

  .image-placeholder {
    @apply w-16 h-12 bg-gray-100 rounded-xl flex items-center justify-center text-xs text-gray-400 animate-pulse;
  }

  /* Responsive design for news images */
  @media (max-width: 768px) {
    .news-image {
      @apply max-w-full;
    }
  }
}

/* Breaking News Widget Styles */
.breaking-news-widget {
  @apply max-w-7xl mx-auto p-4;
}

.news-grid {
  @apply grid gap-6 mt-6;
  grid-template-columns: repeat(auto-fill, minmax(350px, 1fr));
}

.news-card {
  @apply bg-white rounded-xl shadow-lg overflow-hidden transition-all duration-200 hover:shadow-xl hover:-translate-y-1;
}

.news-card.breaking {
  @apply border-l-4 border-red-500;
}

/* Image Styles */
.news-image-container {
  @apply relative w-full h-48 overflow-hidden bg-gray-100;
}

.news-image {
  @apply w-full h-full object-cover transition-opacity duration-300;
}

.news-image.loading {
  @apply opacity-0;
}

.news-image.loaded {
  @apply opacity-100;
}

.image-placeholder {
  @apply absolute inset-0 flex items-center justify-center text-gray-500 text-sm bg-gray-100 animate-pulse;
}

.image-caption {
  @apply absolute bottom-0 left-0 right-0 bg-gradient-to-t from-black/80 to-transparent text-white p-3 text-sm font-medium;
}

/* News Content Styles */
.news-content {
  @apply p-4;
}

.news-meta {
  @apply flex justify-between items-center mb-3;
}

.news-type {
  @apply text-xs px-2 py-1 rounded-full font-semibold;
}

.news-type.news {
  @apply bg-blue-100 text-blue-800;
}

.news-type.sponsored {
  @apply bg-orange-100 text-orange-800;
}

.breaking-badge {
  @apply bg-red-500 text-white px-2 py-1 rounded text-xs font-bold animate-pulse;
}

.news-title {
  @apply text-lg font-semibold mb-2 line-clamp-2;
}

.news-title a {
  @apply text-gray-900 hover:text-blue-600 transition-colors;
}

.news-summary {
  @apply text-gray-600 text-sm leading-relaxed mb-4 line-clamp-3;
}

.news-footer {
  @apply flex justify-between items-center pt-3 border-t border-gray-100;
}

.news-category {
  @apply bg-gray-100 text-gray-700 px-2 py-1 rounded-full text-xs;
}

.news-date {
  @apply text-gray-500 text-xs;
}

/* Loading Animation */
.loading {
  @apply text-center py-12 text-gray-500;
}

/* Responsive Design */
@media (max-width: 768px) {
  .news-grid {
    @apply grid-cols-1 gap-4;
  }
  
  .news-image-container {
    @apply h-40;
  }
  
  .breaking-news-widget {
    @apply p-3;
  }
}

@media (max-width: 480px) {
  .news-image-container {
    @apply h-36;
  }
  
  .news-content {
    @apply p-3;
  }
=======
/* Marquee animation for sponsorship banners */
@keyframes sponsorship-marquee {
  0% {
    transform: translateX(100%);
  }
  100% {
    transform: translateX(-100%);
  }
}

.animate-sponsorship-marquee {
  animation: sponsorship-marquee linear infinite;
>>>>>>> 9cf5c080
}

@layer base {
  :root {
    --background: 0 0% 100%;
    --foreground: 222.2 84% 4.9%;
    --card: 0 0% 100%;
    --card-foreground: 222.2 84% 4.9%;
    --popover: 0 0% 100%;
    --popover-foreground: 222.2 84% 4.9%;
    --primary: 222.2 47.4% 11.2%;
    --primary-foreground: 210 40% 98%;
    --secondary: 210 40% 96%;
    --secondary-foreground: 222.2 47.4% 11.2%;
    --muted: 210 40% 96%;
    --muted-foreground: 215.4 16.3% 46.9%;
    --accent: 210 40% 96%;
    --accent-foreground: 222.2 47.4% 11.2%;
    --destructive: 0 84.2% 60.2%;
    --destructive-foreground: 210 40% 98%;
    --border: 214.3 31.8% 91.4%;
    --input: 214.3 31.8% 91.4%;
    --ring: 222.2 84% 4.9%;
    --radius: 0.5rem;
    --chart-1: 12 76% 61%;
    --chart-2: 173 58% 39%;
    --chart-3: 197 37% 24%;
    --chart-4: 43 74% 66%;
    --chart-5: 27 87% 67%;
  }

  .dark {
    --background: 222.2 84% 4.9%;
    --foreground: 210 40% 98%;
    --card: 222.2 84% 4.9%;
    --card-foreground: 210 40% 98%;
    --popover: 222.2 84% 4.9%;
    --popover-foreground: 210 40% 98%;
    --primary: 210 40% 98%;
    --primary-foreground: 222.2 47.4% 11.2%;
    --secondary: 217.2 32.6% 17.5%;
    --secondary-foreground: 210 40% 98%;
    --muted: 217.2 32.6% 17.5%;
    --muted-foreground: 215 20.2% 65.1%;
    --accent: 217.2 32.6% 17.5%;
    --accent-foreground: 210 40% 98%;
    --destructive: 0 62.8% 30.6%;
    --destructive-foreground: 210 40% 98%;
    --border: 217.2 32.6% 17.5%;
    --input: 217.2 32.6% 17.5%;
    --ring: 212.7 26.8% 83.9%;
    --chart-1: 220 70% 50%;
    --chart-2: 160 60% 45%;
    --chart-3: 30 80% 55%;
    --chart-4: 280 65% 60%;
    --chart-5: 340 75% 55%;
  }
}

@layer base {
  * {
    @apply border-border;
  }
  body {
    @apply bg-background text-foreground;
    /* Prevent body scroll when mega menu is open */
    &.menu-open {
      overflow: hidden;
    }
  }
}

/* Fixed Z-Index Hierarchy */
:root {
  --z-header: 100;
  --z-mega-menu: 200;
  --z-sticky-bar: 150;
  --z-floating-buttons: 120;
  --z-scroll-top: 110;
  --z-modal: 300;
  --z-toast: 400;
}

/* Widget Grid Layouts - Improved */
.filled-widget-grid {
  display: grid;
  grid-template-columns: repeat(4, 1fr);
  gap: 1.5rem;
  max-width: 1400px;
  margin: 0 auto;
  padding: 0 1rem;
}

.compact-widget-grid {
  display: grid;
  grid-template-columns: repeat(4, 1fr);
  gap: 1rem;
  max-width: 1400px;
  margin: 0 auto;
  padding: 0 1rem;
  /* Add bottom padding to prevent overlap with sticky bar */
  padding-bottom: 5rem;
}

/* Widget Container Sizes - Fixed */
.widget-container {
  position: relative;
  min-height: 200px;
  height: 100%;
  /* Prevent overflow */
  overflow: hidden;
  /* Smooth transitions */
  transition: all 0.3s ease;
  display: flex;
  flex-direction: column;
}

.widget-small {
  grid-column: span 1;
  min-height: 200px;
  max-height: 400px;
  overflow: hidden;
}

.widget-medium {
  grid-column: span 2;
  min-height: 250px;
  max-height: 500px;
  overflow: hidden;
}

.widget-large {
  grid-column: span 3;
  min-height: 300px;
  max-height: 600px;
  overflow: hidden;
}

.widget-xlarge {
  grid-column: span 4;
  min-height: 250px;
  max-height: 450px;
  overflow: hidden;
}

/* Top Row Widgets - Compact */
.top-row-widget {
  height: 100%;
  display: flex;
  flex-direction: column;
  /* Prevent content overflow */
  overflow: auto;
}

.top-row-widget .card-content {
  flex: 1;
  overflow: hidden;
}

/* Widget Specific Styles - Enhanced */
.weather-widget-proper {
  background: linear-gradient(135deg, #e0f2fe 0%, #b3e5fc 100%);
  border: 1px solid #b3e5fc;
}

.radio-widget-proper {
  background: linear-gradient(135deg, #f3e5f5 0%, #e1bee7 100%);
  border: 1px solid #e1bee7;
}

.reviews-widget {
  background: linear-gradient(135deg, #fff8e1 0%, #ffecb3 100%);
  border: 1px solid #ffecb3;
}

.breaking-news-widget {
  background: linear-gradient(135deg, #ffebee 0%, #ffcdd2 100%);
  border: 1px solid #ffcdd2;
}

/* Radio Widget Specific - Fixed */
.radio-frequency {
  font-size: 1.1rem;
  font-weight: 700;
  color: #7c3aed;
}

.radio-genre {
  font-size: 0.8rem;
  color: #a855f7;
  background: rgba(168, 85, 247, 0.1);
  padding: 2px 6px;
  border-radius: 4px;
}

.station-info {
  margin-bottom: 1rem;
}

.station-name {
  font-weight: 600;
  font-size: 0.9rem;
  color: #374151;
}

.now-playing {
  font-size: 0.8rem;
  color: #6b7280;
  /* Prevent text overflow */
  white-space: nowrap;
  overflow: hidden;
  text-overflow: ellipsis;
}

.radio-controls-layout {
  display: flex;
  justify-content: space-between;
  align-items: center;
  gap: 0.5rem;
}

.radio-play-controls {
  display: flex;
  gap: 0.5rem;
}

.radio-menu-controls {
  display: flex;
  gap: 0.25rem;
}

.radio-station-menu {
  max-height: 300px;
  overflow-y: auto;
}

.station-item {
  transition: all 0.2s;
}

.station-item:hover {
  background-color: rgba(168, 85, 247, 0.1);
}

.station-item.active {
  background-color: rgba(168, 85, 247, 0.2);
  border-left: 3px solid #7c3aed;
}

/* Weather Widget Specific - Enhanced */
.weather-main {
  margin-bottom: 1rem;
}

.temperature {
  font-size: 2.5rem;
  font-weight: 800;
  line-height: 1;
}

.weather-details-grid {
  display: flex;
  justify-content: space-around;
  margin: 1rem 0;
  gap: 0.5rem;
}

.weather-detail-item {
  display: flex;
  flex-direction: column;
  align-items: center;
  gap: 0.25rem;
  flex: 1;
}

.weather-detail-item .icon {
  width: 1rem;
  height: 1rem;
}

/* Reviews Widget Specific - Fixed */
.reviewer-info {
  display: flex;
  align-items: center;
  gap: 0.5rem;
  margin-bottom: 0.75rem;
}

.reviewer-name {
  font-weight: 600;
  font-size: 0.85rem;
}

.review-stars {
  display: flex;
  gap: 1px;
}

.review-time {
  font-size: 0.75rem;
  color: #6b7280;
}

.review-text {
  font-size: 0.85rem;
  line-height: 1.4;
  margin-bottom: 0.5rem;
  /* Prevent text overflow */
  display: -webkit-box;
  -webkit-line-clamp: 3;
  -webkit-box-orient: vertical;
  overflow: hidden;
}

.business-name {
  font-weight: 600;
  font-size: 0.8rem;
}

/* Breaking News Widget Specific - Enhanced */
.news-navigation {
  display: flex;
  align-items: center;
  gap: 0.25rem;
}

.advertisement-content {
  border-left: 3px solid #3b82f6;
  padding-left: 0.75rem;
}

.advertisement-badge {
  background-color: #3b82f6;
  color: white;
  font-size: 0.7rem;
  padding: 2px 6px;
}

/* Hot Deals Widget Specific - Enhanced */
.deals-widget {
  background: linear-gradient(135deg, #fff7ed 0%, #fed7aa 100%);
  border: 1px solid #fed7aa;
}

/* Enhanced Widget Grid Layout - Auto-filling */
.enhanced-widget-grid {
  display: grid;
  grid-template-columns: repeat(auto-fit, minmax(300px, 1fr));
  grid-auto-rows: minmax(200px, auto);
  gap: 1rem;
  max-width: 1400px;
  margin: 0 auto;
  padding: 1rem;
  align-items: start;
  justify-items: stretch;
}

/* Widget container sizing */
.widget-container {
  min-height: 200px;
  height: 100%;
  display: flex;
  flex-direction: column;
}

.widget-small {
  min-height: 200px;
  max-height: 300px;
}

.widget-medium {
  min-height: 250px;
  max-height: 400px;
}

.widget-large {
  min-height: 300px;
  max-height: 500px;
}

.widget-xlarge {
  min-height: 350px;
  grid-column: 1 / -1; /* Span full width */
}

/* Ensure widgets fill their containers */
.widget-container > * {
  height: 100%;
  width: 100%;
}

/* Card components should fill their containers */
.widget-container .card {
  height: 100%;
  display: flex;
  flex-direction: column;
}

.widget-container .card-content {
  flex: 1;
  display: flex;
  flex-direction: column;
}

/* New Widget Grid Container Styles */
.widget-grid-container {
  display: grid;
  grid-template-columns: repeat(auto-fit, minmax(300px, 1fr));
  grid-auto-rows: minmax(250px, auto);
  gap: 1rem;
  max-width: 1400px;
  margin: 0 auto;
  padding: 1rem;
  align-items: start;
  justify-items: stretch;
}

.widget-item {
  position: relative;
  height: 100%;
  display: flex;
  flex-direction: column;
  overflow: hidden;
  transition: all 0.3s ease;
}

.widget-item > * {
  height: 100%;
  width: 100%;
}

/* Ensure all Card components in widgets fill their containers */
.widget-item .card {
  height: 100%;
  display: flex;
  flex-direction: column;
  overflow: hidden;
}

.widget-item .card-content {
  flex: 1;
  display: flex;
  flex-direction: column;
  overflow: hidden;
}

/* Prevent content overflow in widgets */
.widget-item .card-header {
  flex-shrink: 0;
}

.widget-item .card-content {
  flex: 1;
  overflow: hidden;
}

/* Ensure all widget content is properly contained */
.widget-item * {
  max-width: 100%;
  box-sizing: border-box;
}

/* Specific widget sizing for the new layout */
.widget-item.widget-small {
  min-height: 200px;
  max-height: 350px;
}

.widget-item.widget-medium {
  min-height: 300px;
  max-height: 400px;
}

.widget-item.widget-large {
  min-height: 400px;
  max-height: 500px;
}

.widget-item.widget-xlarge {
  min-height: 300px;
  max-height: 400px;
  grid-column: 1 / -1;
}

/* Enhanced Responsive Design - Auto-filling */
@media (max-width: 1400px) {
  .filled-widget-grid,
  .compact-widget-grid,
  .enhanced-widget-grid,
  .widget-grid-container {
    max-width: 1200px;
    gap: 1.25rem;
  }
}

@media (max-width: 1200px) {
  .filled-widget-grid,
  .compact-widget-grid {
    grid-template-columns: repeat(3, 1fr);
    gap: 1rem;
  }

  .enhanced-widget-grid,
  .widget-grid-container {
    grid-template-columns: repeat(auto-fit, minmax(280px, 1fr));
    gap: 1rem;
  }

  .widget-large {
    grid-column: span 2;
  }

  .widget-xlarge {
    grid-column: span 3;
  }
}

@media (max-width: 900px) {
  .filled-widget-grid,
  .compact-widget-grid {
    grid-template-columns: repeat(2, 1fr);
    gap: 0.875rem;
  }

  .enhanced-widget-grid,
  .widget-grid-container {
    grid-template-columns: repeat(auto-fit, minmax(250px, 1fr));
    gap: 0.875rem;
  }

  .widget-medium,
  .widget-large {
    grid-column: span 1;
  }

  .widget-xlarge {
    grid-column: span 2;
  }
}

@media (max-width: 768px) {
  .filled-widget-grid,
  .compact-widget-grid {
    grid-template-columns: repeat(2, 1fr);
    gap: 0.75rem;
    padding: 0 0.75rem;
    padding-bottom: 6rem;
  }

  .enhanced-widget-grid,
  .widget-grid-container {
    grid-template-columns: repeat(auto-fit, minmax(200px, 1fr));
    gap: 0.75rem;
    padding: 0 0.75rem;
    padding-bottom: 6rem;
  }

  .widget-small,
  .widget-medium,
  .widget-large {
    grid-column: span 1;
    min-height: 160px;
  }

  .widget-xlarge {
    grid-column: span 2;
  }

  /* Adjust widget heights for mobile */
  .widget-small {
    max-height: 180px;
  }

  .widget-medium {
    max-height: 200px;
  }

  .widget-large {
    max-height: 250px;
  }

  .widget-xlarge {
    max-height: 300px;
  }

  /* Mobile adjustments for new widget items */
  .widget-item.widget-small {
    min-height: 160px;
    max-height: 180px;
  }

  .widget-item.widget-medium {
    min-height: 160px;
    max-height: 200px;
  }

  .widget-item.widget-large {
    min-height: 160px;
    max-height: 250px;
  }

  .widget-item.widget-xlarge {
    min-height: 160px;
    max-height: 300px;
  }
}

@media (max-width: 480px) {
  .filled-widget-grid,
  .compact-widget-grid {
    grid-template-columns: 1fr;
    gap: 0.5rem;
    padding: 0 0.5rem;
    padding-bottom: 7rem;
  }

  .enhanced-widget-grid,
  .widget-grid-container {
    grid-template-columns: 1fr;
    gap: 0.5rem;
    padding: 0 0.5rem;
    padding-bottom: 7rem;
  }

  .widget-small,
  .widget-medium,
  .widget-large,
  .widget-xlarge {
    grid-column: span 1;
    min-height: 140px;
  }

  /* Single column layout adjustments */
  .widget-small {
    max-height: 300px;
  }

  .widget-medium {
    max-height: 350px;
  }

  .widget-large {
    max-height: 400px;
  }

  .widget-xlarge {
    max-height: 350px;
  }

  /* Mobile adjustments for new widget items */
  .widget-item.widget-small {
    min-height: 140px;
    max-height: 300px;
  }

  .widget-item.widget-medium {
    min-height: 140px;
    max-height: 350px;
  }

  .widget-item.widget-large {
    min-height: 140px;
    max-height: 400px;
  }

  .widget-item.widget-xlarge {
    min-height: 140px;
    max-height: 350px;
  }
}

/* Utility Classes - Enhanced */
.line-clamp-1 {
  display: -webkit-box;
  -webkit-line-clamp: 1;
  -webkit-box-orient: vertical;
  overflow: hidden;
}

.line-clamp-2 {
  display: -webkit-box;
  -webkit-line-clamp: 2;
  -webkit-box-orient: vertical;
  overflow: hidden;
}

.line-clamp-3 {
  display: -webkit-box;
  -webkit-line-clamp: 3;
  -webkit-box-orient: vertical;
  overflow: hidden;
}

/* Hide scrollbar for webkit browsers */
.scrollbar-hide {
  -ms-overflow-style: none;  /* IE and Edge */
  scrollbar-width: none;  /* Firefox */
}

.scrollbar-hide::-webkit-scrollbar {
  display: none;  /* Chrome, Safari and Opera */
}

/* Custom scrollbar for widgets */
.widget-container::-webkit-scrollbar {
  width: 6px;
}

.widget-container::-webkit-scrollbar-track {
  background: #f1f1f1;
  border-radius: 3px;
}

.widget-container::-webkit-scrollbar-thumb {
  background: #c1c1c1;
  border-radius: 3px;
}

.widget-container::-webkit-scrollbar-thumb:hover {
  background: #a8a8a8;
}

/* Widget content scrollbar */
.widget-content::-webkit-scrollbar {
  width: 4px;
}

/* Social feed scrollbar styling - Apple Design */
.social-feed-scroll::-webkit-scrollbar {
  width: 8px;
}

.social-feed-scroll::-webkit-scrollbar-track {
  background: transparent;
  border-radius: 4px;
}

.social-feed-scroll::-webkit-scrollbar-thumb {
  background: rgba(0, 0, 0, 0.1);
  border-radius: 4px;
  border: 2px solid transparent;
  background-clip: content-box;
}

.social-feed-scroll::-webkit-scrollbar-thumb:hover {
  background: rgba(0, 0, 0, 0.2);
  background-clip: content-box;
}

/* Firefox scrollbar styling */
.social-feed-scroll {
  scrollbar-width: thin;
  scrollbar-color: rgba(0, 0, 0, 0.1) transparent;
}

.widget-content::-webkit-scrollbar-track {
  background: #f8f9fa;
  border-radius: 2px;
}

.widget-content::-webkit-scrollbar-thumb {
  background: #dee2e6;
  border-radius: 2px;
}

.widget-content::-webkit-scrollbar-thumb:hover {
  background: #adb5bd;
}

/* Animation Classes - Enhanced */
.animate-in {
  animation: slideIn 0.2s ease-out;
}

.slide-in-from-top-2 {
  animation: slideInFromTop 0.2s ease-out;
}

@keyframes slideIn {
  from {
    opacity: 0;
    transform: translateY(-10px);
  }
  to {
    opacity: 1;
    transform: translateY(0);
  }
}

@keyframes slideInFromTop {
  from {
    opacity: 0;
    transform: translateY(-8px);
  }
  to {
    opacity: 1;
    transform: translateY(0);
  }
}

/* Live Badge Animation - Enhanced */
.live-badge {
  animation: pulse 2s infinite;
}

@keyframes pulse {
  0%,
  100% {
    opacity: 1;
  }
  50% {
    opacity: 0.7;
  }
}

/* Scrollbar Utilities - Enhanced */
.no-scrollbar::-webkit-scrollbar {
  display: none;
}
.no-scrollbar {
  -ms-overflow-style: none; /* IE and Edge */
  scrollbar-width: none; /* Firefox */
}

/* Card Enhancements */
.card {
  transition: all 0.3s ease;
  border-radius: 0.75rem;
  box-shadow: 0 1px 3px 0 rgba(0, 0, 0, 0.1), 0 1px 2px 0 rgba(0, 0, 0, 0.06);
}

.card:hover {
  box-shadow: 0 4px 6px -1px rgba(0, 0, 0, 0.1), 0 2px 4px -1px rgba(0, 0, 0, 0.06);
  transform: translateY(-2px);
}

/* Loading States */
.loading-skeleton {
  background: linear-gradient(90deg, #f0f0f0 25%, #e0e0e0 50%, #f0f0f0 75%);
  background-size: 200% 100%;
  animation: loading 1.5s infinite;
}

@keyframes loading {
  0% {
    background-position: 200% 0;
  }
  100% {
    background-position: -200% 0;
  }
}

/* Focus States for Accessibility */
.focus-visible:focus {
  outline: 2px solid #3b82f6;
  outline-offset: 2px;
}

/* Smooth Scrolling */
html {
  scroll-behavior: smooth;
}

/* Prevent Layout Shift */
.widget-container img {
  aspect-ratio: 16/9;
  object-fit: cover;
}

/* Enhanced Button Styles */
.btn-primary {
  background: linear-gradient(135deg, #3b82f6 0%, #1d4ed8 100%);
  border: none;
  color: white;
  transition: all 0.3s ease;
}

.btn-primary:hover {
  background: linear-gradient(135deg, #2563eb 0%, #1e40af 100%);
  transform: translateY(-1px);
  box-shadow: 0 4px 12px rgba(59, 130, 246, 0.4);
}

/* Badge Enhancements */
.badge {
  font-weight: 500;
  letter-spacing: 0.025em;
}

/* Input Enhancements */
.input {
  transition: all 0.3s ease;
}

.input:focus {
  box-shadow: 0 0 0 3px rgba(59, 130, 246, 0.1);
}

/* Marquee Animations */
@keyframes scroll {
  0% {
    transform: translateX(0);
  }
  100% {
    transform: translateX(-50%);
  }
}

.animate-scroll {
  animation: scroll 60s linear infinite;
}

@keyframes float {
  0%, 100% {
    transform: translateY(0px);
  }
  50% {
    transform: translateY(-10px);
  }
}

.animate-float {
  animation: float 3s ease-in-out infinite;
}

@keyframes gradient {
  0%, 100% {
    background-position: 0% 50%;
  }
  50% {
    background-position: 100% 50%;
  }
}

.animate-gradient {
  background-size: 200% 200%;
  animation: gradient 15s ease infinite;
}

/* Shadow Enhancements */
.shadow-3xl {
  box-shadow: 0 35px 60px -12px rgba(0, 0, 0, 0.25);
}

/* Hover Effects */
.hover\:scale-105:hover {
  transform: scale(1.05);
}

.hover\:scale-110:hover {
  transform: scale(1.1);
}

/* Transition Utilities */
.transition-all {
  transition: all 0.3s ease;
}

.transition-transform {
  transition: transform 0.3s ease;
}

.transition-opacity {
  transition: opacity 0.3s ease;
}

/* Z-index Utilities */
.z-10 {
  z-index: 10;
}

.z-30 {
  z-index: 30;
}

.z-50 {
  z-index: 50;
}

/* Backdrop Blur */
.backdrop-blur-xl {
  backdrop-filter: blur(24px);
  -webkit-backdrop-filter: blur(24px);
}

.backdrop-blur-sm {
  backdrop-filter: blur(4px);
  -webkit-backdrop-filter: blur(4px);
}

/* Text Truncation */
.truncate {
  overflow: hidden;
  text-overflow: ellipsis;
  white-space: nowrap;
}

/* Flex Utilities */
.flex-shrink-0 {
  flex-shrink: 0;
}

.min-w-0 {
  min-width: 0;
}

/* Transform Utilities */
.rotate-3 {
  transform: rotate(3deg);
}

.rotate-45 {
  transform: rotate(45deg);
}

/* Opacity Utilities */
.opacity-0 {
  opacity: 0;
}

.opacity-20 {
  opacity: 0.2;
}

.opacity-30 {
  opacity: 0.3;
}

.opacity-50 {
  opacity: 0.5;
}

.opacity-60 {
  opacity: 0.6;
}

.opacity-70 {
  opacity: 0.7;
}

.opacity-80 {
  opacity: 0.8;
}

/* Border Utilities */
.border-white\/20 {
  border-color: rgba(255, 255, 255, 0.2);
}

.border-white\/30 {
  border-color: rgba(255, 255, 255, 0.3);
}

.border-white\/40 {
  border-color: rgba(255, 255, 255, 0.4);
}

/* Text Color Utilities */
.text-white\/60 {
  color: rgba(255, 255, 255, 0.6);
}

.text-white\/70 {
  color: rgba(255, 255, 255, 0.7);
}

.text-white\/80 {
  color: rgba(255, 255, 255, 0.8);
}

/* Background Utilities */
.bg-black\/50 {
  background-color: rgba(0, 0, 0, 0.5);
}

.bg-red-500\/20 {
  background-color: rgba(239, 68, 68, 0.2);
}

/* Ring Utilities */
.ring-2 {
  box-shadow: 0 0 0 2px var(--tw-ring-color);
}

.ring-white\/50 {
  --tw-ring-color: rgba(255, 255, 255, 0.5);
}

/* Animation Delays */
.delay-100 {
  animation-delay: 0.1s;
}

.delay-200 {
  animation-delay: 0.2s;
}

/* Animation Durations */
.duration-200 {
  animation-duration: 0.2s;
}

.duration-300 {
  animation-duration: 0.3s;
}

/* Easing Functions */
.ease-out {
  animation-timing-function: cubic-bezier(0, 0, 0.2, 1);
}

.ease-in-out {
  animation-timing-function: cubic-bezier(0.4, 0, 0.2, 1);
}

/* Weather Widget Animations */
@keyframes spin-slow {
  from {
    transform: rotate(0deg);
  }
  to {
    transform: rotate(360deg);
  }
}

.animate-spin-slow {
  animation: spin-slow 10s linear infinite;
}

.animate-bounce {
  animation: bounce 2s infinite;
}

@keyframes bounce {
  0%, 20%, 53%, 80%, 100% {
    transform: translate3d(0,0,0);
  }
  40%, 43% {
    transform: translate3d(0,-8px,0);
  }
  70% {
    transform: translate3d(0,-4px,0);
  }
  90% {
    transform: translate3d(0,-2px,0);
  }
}<|MERGE_RESOLUTION|>--- conflicted
+++ resolved
@@ -1,8 +1,6 @@
 @tailwind base;
 @tailwind components;
 @tailwind utilities;
-
-<<<<<<< HEAD
 /* Breaking News Image Styles */
 @layer components {
   .news-image-container {
@@ -157,20 +155,6 @@
   .news-content {
     @apply p-3;
   }
-=======
-/* Marquee animation for sponsorship banners */
-@keyframes sponsorship-marquee {
-  0% {
-    transform: translateX(100%);
-  }
-  100% {
-    transform: translateX(-100%);
-  }
-}
-
-.animate-sponsorship-marquee {
-  animation: sponsorship-marquee linear infinite;
->>>>>>> 9cf5c080
 }
 
 @layer base {
